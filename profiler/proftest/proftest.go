// Copyright 2018 Google Inc. All Rights Reserved.
//
// Licensed under the Apache License, Version 2.0 (the "License");
// you may not use this file except in compliance with the License.
// You may obtain a copy of the License at
//
//      http://www.apache.org/licenses/LICENSE-2.0
//
// Unless required by applicable law or agreed to in writing, software
// distributed under the License is distributed on an "AS IS" BASIS,
// WITHOUT WARRANTIES OR CONDITIONS OF ANY KIND, either express or implied.
// See the License for the specific language governing permissions and
// limitations under the License.
//
// Package proftest contains test helpers for profiler agent integration tests.
// This package is experimental.

// golang.org/x/build/kubernetes/dialer.go imports "context" package (rather
// than "golang.org/x/net/context") and that does not exist in Go 1.6 or
// earlier.
// +build go1.7

package proftest

import (
	"archive/zip"
	"bytes"
	"encoding/json"
	"fmt"
	"io/ioutil"
	"log"
	"net/http"
	"strings"
	"time"

	"cloud.google.com/go/storage"
	"golang.org/x/build/kubernetes"
	k8sapi "golang.org/x/build/kubernetes/api"
	"golang.org/x/build/kubernetes/gke"
	"golang.org/x/net/context"
	cloudbuild "google.golang.org/api/cloudbuild/v1"
	compute "google.golang.org/api/compute/v1"
	container "google.golang.org/api/container/v1"
	"google.golang.org/api/googleapi"
)

const (
	monitorWriteScope = "https://www.googleapis.com/auth/monitoring.write"
	storageReadScope  = "https://www.googleapis.com/auth/devstorage.read_only"
)

// TestRunner has common elements used for testing profiling agents on a range
// of environments.
type TestRunner struct {
	Client *http.Client
}

// GCETestRunner supports testing a profiling agent on GCE.
type GCETestRunner struct {
	TestRunner
	ComputeService *compute.Service
}

// GKETestRunner supports testing a profiling agent on GKE.
type GKETestRunner struct {
	TestRunner
	ContainerService *container.Service
	StorageClient    *storage.Client
	Dockerfile       string
}

// ProfileResponse contains the response produced when querying profile server.
type ProfileResponse struct {
	Profile     ProfileData   `json:"profile"`
	NumProfiles int32         `json:"numProfiles"`
	Deployments []interface{} `json:"deployments"`
}

// ProfileData has data of a single profile.
type ProfileData struct {
	Samples           []int32       `json:"samples"`
	SampleMetrics     interface{}   `json:"sampleMetrics"`
	DefaultMetricType string        `json:"defaultMetricType"`
	TreeNodes         interface{}   `json:"treeNodes"`
	Functions         functionArray `json:"functions"`
	SourceFiles       interface{}   `json:"sourceFiles"`
}

type functionArray struct {
	Name       []string `json:"name"`
	Sourcefile []int32  `json:"sourceFile"`
}

// InstanceConfig is configuration for starting single GCE instance for
// profiling agent test case.
type InstanceConfig struct {
	ProjectID     string
	Zone          string
	Name          string
	StartupScript string
	MachineType   string
}

// ClusterConfig is configuration for starting single GKE cluster for profiling
// agent test case.
type ClusterConfig struct {
	ProjectID       string
	Zone            string
	ClusterName     string
	PodName         string
	ImageSourceName string
	ImageName       string
	Bucket          string
	Dockerfile      string
}

// HasFunction returns nil if the function is present, or, if the function is
// not present, and error providing more details why the function is not
// present.
func (pr *ProfileResponse) HasFunction(functionName string) error {
	if pr.NumProfiles == 0 {
		return fmt.Errorf("failed to find function name %s in profile: profile response contains zero profiles: %v", functionName, pr)
	}
	if len(pr.Deployments) == 0 {
		return fmt.Errorf("failed to find function name %s in profile: profile response contains zero deployments: %v", functionName, pr)
	}
	if len(pr.Profile.Functions.Name) == 0 {
		return fmt.Errorf("failed to find function name %s in profile: profile does not have function data", functionName)
	}

	for _, name := range pr.Profile.Functions.Name {
		if strings.Contains(name, functionName) {
			return nil
		}
	}
	return fmt.Errorf("failed to find function name %s in profile", functionName)
}

// StartInstance starts a GCE Instance with name, zone, and projectId specified
// by the inst, and which runs the startup script specified in inst.
func (tr *GCETestRunner) StartInstance(ctx context.Context, inst *InstanceConfig) error {
	img, err := tr.ComputeService.Images.GetFromFamily("debian-cloud", "debian-9").Context(ctx).Do()
	if err != nil {
		return err
	}

	op, err := tr.ComputeService.Instances.Insert(inst.ProjectID, inst.Zone, &compute.Instance{
		MachineType: fmt.Sprintf("zones/%s/machineTypes/%s", inst.Zone, inst.MachineType),
		Name:        inst.Name,
		Disks: []*compute.AttachedDisk{{
			AutoDelete: true, // delete the disk when the VM is deleted.
			Boot:       true,
			Type:       "PERSISTENT",
			Mode:       "READ_WRITE",
			InitializeParams: &compute.AttachedDiskInitializeParams{
				SourceImage: img.SelfLink,
				DiskType:    fmt.Sprintf("https://www.googleapis.com/compute/v1/projects/%s/zones/%s/diskTypes/pd-standard", inst.ProjectID, inst.Zone),
			},
		}},
		NetworkInterfaces: []*compute.NetworkInterface{{
			Network: fmt.Sprintf("https://www.googleapis.com/compute/v1/projects/%s/global/networks/default", inst.ProjectID),
			AccessConfigs: []*compute.AccessConfig{{
				Name: "External NAT",
			}},
		}},
		Metadata: &compute.Metadata{
			Items: []*compute.MetadataItems{{
				Key:   "startup-script",
				Value: googleapi.String(inst.StartupScript),
			}},
		},
		ServiceAccounts: []*compute.ServiceAccount{{
			Email: "default",
			Scopes: []string{
				monitorWriteScope,
			},
		}},
	}).Do()

	// Poll status of the operation to create the instance.
	for {
		select {
		case <-ctx.Done():
			return ctx.Err()
		case <-time.After(20 * time.Second):
			if op.Status == "DONE" {
				if op.Error != nil {
					var errMsgs []string
					for _, e := range op.Error.Errors {
						if e.Message != "" {
							errMsgs = append(errMsgs, e.Message)
						} else {
							errMsgs = append(errMsgs, e.Code)
						}
					}
					return fmt.Errorf("Failed to create instance: %v", errMsgs)
				}
				return nil
			}
		}
	}
}

// DeleteInstance deletes an instance with project id, name, and zone matched
// by inst.
func (tr *GCETestRunner) DeleteInstance(ctx context.Context, inst *InstanceConfig) error {
	if _, err := tr.ComputeService.Instances.Delete(inst.ProjectID, inst.Zone, inst.Name).Context(ctx).Do(); err != nil {
		return fmt.Errorf("Instances.Delete(%s) got error: %v", inst.Name, err)
	}
	return nil
}

// PollForSerialOutput polls serial port 2 of the GCE instance specified by
// inst and returns when the finishString appears in the serial output
// of the instance, or when the context times out.
func (tr *GCETestRunner) PollForSerialOutput(ctx context.Context, inst *InstanceConfig, finishString string) error {
	var output string
	defer func() {
		log.Printf("Serial port output for %s:\n%s", inst.Name, output)
	}()

	for {
		select {
		case <-ctx.Done():
			return ctx.Err()
		case <-time.After(20 * time.Second):
			resp, err := tr.ComputeService.Instances.GetSerialPortOutput(inst.ProjectID, inst.Zone, inst.Name).Port(2).Context(ctx).Do()
			if err != nil {
				// Transient failure.
				log.Printf("Transient error getting serial port output from instance %s (will retry): %v", inst.Name, err)
				continue
			}
			if resp.Contents == "" {
<<<<<<< HEAD
				log.Printf("Serial port output from instance %s is empty string (will retry)", inst.Name)
=======
				log.Printf("Ignoring empty serial port output from instance %s (will retry)", inst.Name)
>>>>>>> f07fddce
				continue
			}
			if output = resp.Contents; strings.Contains(output, finishString) {
				return nil
			}
		}
	}
}

// QueryProfiles retrieves profiles of a specific type, from a specific time
// range, associated with a particular service and project.
func (tr *TestRunner) QueryProfiles(projectID, service, startTime, endTime, profileType string) (ProfileResponse, error) {
	queryURL := fmt.Sprintf("https://cloudprofiler.googleapis.com/v2/projects/%s/profiles:query", projectID)
	const queryJSONFmt = `{"endTime": "%s", "profileType": "%s","startTime": "%s", "target": "%s"}`

	queryRequest := fmt.Sprintf(queryJSONFmt, endTime, profileType, startTime, service)

	resp, err := tr.Client.Post(queryURL, "application/json", strings.NewReader(queryRequest))
	if err != nil {
		return ProfileResponse{}, fmt.Errorf("failed to query API: %v", err)
	}
	defer resp.Body.Close()

	body, err := ioutil.ReadAll(resp.Body)
	if err != nil {
		return ProfileResponse{}, fmt.Errorf("failed to read response body: %v", err)
	}

	var pr ProfileResponse
	if err := json.Unmarshal(body, &pr); err != nil {
		return ProfileResponse{}, err
	}

	return pr, nil
}

// createAndPublishDockerImage creates a docker image from source code in a GCS
// bucket and pushes the image to Google Container Registry.
func (tr *GKETestRunner) createAndPublishDockerImage(ctx context.Context, projectID, sourceBucket, sourceObject, ImageName string) error {
	cloudbuildService, err := cloudbuild.New(tr.Client)

	build := &cloudbuild.Build{
		Source: &cloudbuild.Source{
			StorageSource: &cloudbuild.StorageSource{
				Bucket: sourceBucket,
				Object: sourceObject,
			},
		},
		Steps: []*cloudbuild.BuildStep{
			{
				Name: "gcr.io/cloud-builders/docker",
				Args: []string{"build", "-t", ImageName, "."},
			},
		},
		Images: []string{ImageName},
	}

	op, err := cloudbuildService.Projects.Builds.Create(projectID, build).Context(ctx).Do()
	if err != nil {
		return fmt.Errorf("failed to create image: %v", err)
	}
	opID := op.Name

	// Wait for creating image.
	for {
		select {
		case <-ctx.Done():
			return fmt.Errorf("timed out waiting creating image")

		case <-time.After(10 * time.Second):
			op, err := cloudbuildService.Operations.Get(opID).Context(ctx).Do()
			if err != nil {
				log.Printf("Transient error getting operation (will retry): %v", err)
				break
			}
			if op.Done == true {
				log.Printf("Published image %s to Google Container Registry.", ImageName)
				return nil
			}
		}
	}
}

type imageResponse struct {
	Manifest map[string]interface{} `json:"manifest"`
	Name     string                 `json:"name"`
	Tags     []string               `json:"tags"`
}

// deleteDockerImage deletes a docker image from Google Container Registry.
func (tr *GKETestRunner) deleteDockerImage(ctx context.Context, ImageName string) []error {
	queryImageURL := fmt.Sprintf("https://gcr.io/v2/%s/tags/list", ImageName)
	resp, err := tr.Client.Get(queryImageURL)
	if err != nil {
		return []error{fmt.Errorf("failed to list tags: %v", err)}
	}
	defer resp.Body.Close()

	body, err := ioutil.ReadAll(resp.Body)
	if err != nil {
		return []error{err}
	}
	var ir imageResponse
	if err := json.Unmarshal(body, &ir); err != nil {
		return []error{err}
	}

	const deleteImageURLFmt = "https://gcr.io/v2/%s/manifests/%s"
	var errs []error
	for _, tag := range ir.Tags {
		if err := deleteDockerImageResource(tr.Client, fmt.Sprintf(deleteImageURLFmt, ImageName, tag)); err != nil {
			errs = append(errs, fmt.Errorf("failed to delete tag %s: %v", tag, err))
		}
	}

	for manifest := range ir.Manifest {
		if err := deleteDockerImageResource(tr.Client, fmt.Sprintf(deleteImageURLFmt, ImageName, manifest)); err != nil {
			errs = append(errs, fmt.Errorf("failed to delete manifest %s: %v", manifest, err))
		}
	}
	return errs
}

func deleteDockerImageResource(client *http.Client, url string) error {
	req, err := http.NewRequest("DELETE", url, nil)
	if err != nil {
		return fmt.Errorf("failed to get request: %v", err)
	}
	resp, err := client.Do(req)
	if err != nil {
		return fmt.Errorf("failed to delete resource: %v", err)
	}
	defer resp.Body.Close()
	if resp.StatusCode != http.StatusOK && resp.StatusCode != http.StatusAccepted {
		return fmt.Errorf("failed to delete resource: status code = %d", resp.StatusCode)
	}
	return nil
}

func (tr *GKETestRunner) createCluster(ctx context.Context, client *http.Client, projectID, zone, ClusterName string) error {
	request := &container.CreateClusterRequest{Cluster: &container.Cluster{
		Name:             ClusterName,
		InitialNodeCount: 3,
		NodeConfig: &container.NodeConfig{
			OauthScopes: []string{
				storageReadScope,
			},
		},
	}}
	op, err := tr.ContainerService.Projects.Zones.Clusters.Create(projectID, zone, request).Context(ctx).Do()
	if err != nil {
		return fmt.Errorf("failed to create cluster %s: %v", ClusterName, err)
	}
	opID := op.Name

	// Wait for creating cluster.
	for {
		select {
		case <-ctx.Done():
			return fmt.Errorf("timed out waiting creating cluster")

		case <-time.After(10 * time.Second):
			op, err := tr.ContainerService.Projects.Zones.Operations.Get(projectID, zone, opID).Context(ctx).Do()
			if err != nil {
				log.Printf("Transient error getting operation (will retry): %v", err)
				break
			}
			if op.Status == "DONE" {
				log.Printf("Created cluster %s.", ClusterName)
				return nil
			}
			if op.Status == "ABORTING" {
				return fmt.Errorf("create cluster operation is aborted")
			}
		}
	}
}

func (tr *GKETestRunner) deployContainer(ctx context.Context, kubernetesClient *kubernetes.Client, podName, ImageName string) error {
	pod := &k8sapi.Pod{
		ObjectMeta: k8sapi.ObjectMeta{
			Name: podName,
		},
		Spec: k8sapi.PodSpec{
			Containers: []k8sapi.Container{
				{
					Name:  "profiler-test",
					Image: fmt.Sprintf("gcr.io/%s:latest", ImageName),
				},
			},
		},
	}
	if _, err := kubernetesClient.RunLongLivedPod(ctx, pod); err != nil {
		return fmt.Errorf("failed to run pod %s: %v", podName, err)
	}
	return nil
}

// PollPodLog polls the log of the kubernetes client and returns when the
// finishString appears in the log, or when the context times out.
func (tr *GKETestRunner) PollPodLog(ctx context.Context, kubernetesClient *kubernetes.Client, podName, finishString string) error {
	var output string
	defer func() {
		log.Printf("Log for pod %s:\n%s", podName, output)
	}()

	for {
		select {
		case <-ctx.Done():
			return fmt.Errorf("timed out waiting profiling finishing on container")

		case <-time.After(20 * time.Second):
			var err error
			output, err = kubernetesClient.PodLog(ctx, podName)
			if err != nil {
				// Transient failure.
				log.Printf("Transient error getting log (will retry): %v", err)
				continue
			}
			if strings.Contains(output, finishString) {
				return nil
			}
		}
	}
}

// DeleteClusterAndImage deletes cluster and images used to create cluster.
func (tr *GKETestRunner) DeleteClusterAndImage(ctx context.Context, cfg *ClusterConfig) []error {
	var errs []error
	if err := tr.StorageClient.Bucket(cfg.Bucket).Object(cfg.ImageSourceName).Delete(ctx); err != nil {
		errs = append(errs, fmt.Errorf("failed to delete storage client: %v", err))
	}
	for _, err := range tr.deleteDockerImage(ctx, cfg.ImageName) {
		errs = append(errs, fmt.Errorf("failed to delete docker image: %v", err))
	}
	if _, err := tr.ContainerService.Projects.Zones.Clusters.Delete(cfg.ProjectID, cfg.Zone, cfg.ClusterName).Context(ctx).Do(); err != nil {
		errs = append(errs, fmt.Errorf("failed to delete cluster %s: %v", cfg.ClusterName, err))
	}

	return errs
}

// StartAndDeployCluster creates image needed for cluster, then starts and
// deploys to cluster.
func (tr *GKETestRunner) StartAndDeployCluster(ctx context.Context, cfg *ClusterConfig) error {
	if err := tr.uploadImageSource(ctx, cfg.Bucket, cfg.ImageSourceName, cfg.Dockerfile); err != nil {
		return fmt.Errorf("failed to upload image source: %v", err)
	}

	createImageCtx, cancel := context.WithTimeout(ctx, 5*time.Minute)
	defer cancel()
	if err := tr.createAndPublishDockerImage(createImageCtx, cfg.ProjectID, cfg.Bucket, cfg.ImageSourceName, fmt.Sprintf("gcr.io/%s", cfg.ImageName)); err != nil {
		return fmt.Errorf("failed to create and publish docker image %s: %v", cfg.ImageName, err)
	}

	kubernetesClient, err := gke.NewClient(ctx, cfg.ClusterName, gke.OptZone(cfg.Zone), gke.OptProject(cfg.ProjectID))
	if err != nil {
		return fmt.Errorf("failed to create new GKE client: %v", err)
	}

	deployContainerCtx, cancel := context.WithTimeout(ctx, 5*time.Minute)
	defer cancel()
	if err := tr.deployContainer(deployContainerCtx, kubernetesClient, cfg.PodName, cfg.ImageName); err != nil {
		return fmt.Errorf("failed to deploy image %q to pod %q: %v", cfg.PodName, cfg.ImageName, err)
	}
	return nil
}

// uploadImageSource uploads source code for building docker image to GCS.
func (tr *GKETestRunner) uploadImageSource(ctx context.Context, bucket, objectName, dockerfile string) error {
	zipBuf := new(bytes.Buffer)
	z := zip.NewWriter(zipBuf)
	f, err := z.Create("Dockerfile")
	if err != nil {
		return err
	}

	if _, err := f.Write([]byte(dockerfile)); err != nil {
		return err
	}

	if err := z.Close(); err != nil {
		return err
	}
	wc := tr.StorageClient.Bucket(bucket).Object(objectName).NewWriter(ctx)
	wc.ContentType = "application/zip"
	wc.ACL = []storage.ACLRule{{storage.AllUsers, storage.RoleReader}}
	if _, err := wc.Write(zipBuf.Bytes()); err != nil {
		return err
	}
	return wc.Close()
}<|MERGE_RESOLUTION|>--- conflicted
+++ resolved
@@ -231,11 +231,7 @@
 				continue
 			}
 			if resp.Contents == "" {
-<<<<<<< HEAD
-				log.Printf("Serial port output from instance %s is empty string (will retry)", inst.Name)
-=======
 				log.Printf("Ignoring empty serial port output from instance %s (will retry)", inst.Name)
->>>>>>> f07fddce
 				continue
 			}
 			if output = resp.Contents; strings.Contains(output, finishString) {
